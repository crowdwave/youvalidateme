--- conflicted
+++ resolved
@@ -1,8 +1,5 @@
 # YouValidateMe
 
-<<<<<<< HEAD
-YouValidateMe is an HTTP server that validates JSON data against JSON schemas. It works by loading JSON schemas from a specified directory and then listening for incoming HTTP requests to validate JSON data against these schemas. You can also submit new JSON schemas via HTTP and validate against them,
-=======
 <p align="center">
   <img src="YOUVALIDATEMELOGO.png" alt="Logo">
 </p>
@@ -10,7 +7,6 @@
 YouValidateMe is an HTTP server that validates inbound JSON data against JSON schemas. It's written in Golang.
 
 Put your JSON Schema documents on the server and then submit JSON data to validate against those JSON Schemas.
->>>>>>> cf78f23a
 
 Why? To centralise field validation logic for your applications instead of scattering different validation logic everywhere that might get out of sync.
 
@@ -18,7 +14,7 @@
 
 ## IMPORTANT!!!
 
-YouValidateMe is brand new and it not battle tested (or tested at all!). You should read the Go source code before using it (it's a single file of less than 500 lines, won't take long to read) and you should test it to your satisfaction before relying on it. There is no guarantee at all - use at your own risk.
+YouValidateMe is brand new and is not battle tested (or tested at all!). You should read the Go source code before using it (it's a single file of less than 500 lines, won't take long to read) and you should test it to your satisfaction before relying on it. There is no guarantee at all - use at your own risk.
 
 ## How to use it in your applications.
 
